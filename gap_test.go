--- conflicted
+++ resolved
@@ -58,14 +58,6 @@
 		},
 		{
 			raw: "\x02\x01\x06" + // flags
-<<<<<<< HEAD
-				"\x0B\x09\x44\x49\x59\x2D\x73\x65\x6E\x73\x6F\x72" + // local name
-				"\x0A\x16\xD2\xFC\x40\x02\xC4\x09\x03\xBF\x13", // service UUID
-			parsed: AdvertisementOptions{
-				LocalName: "DIY-sensor",
-				ServiceData: map[uint16]interface{}{
-					0xFCD2: []byte{0x40, 0x02, 0xC4, 0x09, 0x03, 0xBF, 0x13},
-=======
 				"\a\xff\x34\x12asdf", // manufacturer data
 			parsed: AdvertisementOptions{
 				ManufacturerData: []ManufacturerDataElement{
@@ -83,7 +75,17 @@
 					{0x1234, []byte{5}},
 					{0xffff, []byte{3, 7}},
 					{0x0011, []byte{}},
->>>>>>> 0087e054
+				},
+			},
+		},
+		{
+			raw: "\x02\x01\x06" + // flags
+				"\x0B\x09\x44\x49\x59\x2D\x73\x65\x6E\x73\x6F\x72" + // local name
+				"\x0A\x16\xD2\xFC\x40\x02\xC4\x09\x03\xBF\x13", // service UUID
+			parsed: AdvertisementOptions{
+				LocalName: "DIY-sensor",
+				ServiceData: map[uint16]interface{}{
+					0xFCD2: []byte{0x40, 0x02, 0xC4, 0x09, 0x03, 0xBF, 0x13},
 				},
 			},
 		},
