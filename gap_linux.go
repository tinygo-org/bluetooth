--- conflicted
+++ resolved
@@ -273,33 +273,16 @@
 		}
 	}
 
-<<<<<<< HEAD
 	// Get optional properties.
 	localName, _ := props["Name"].Value().(string)
 	rssi, _ := props["RSSI"].Value().(int16)
-=======
-	sData := make(map[uint16][]byte)
-	for k, v := range props.ServiceData {
-		uuid, err := ParseUUID(k)
-		if err != nil || uuid.String() != k {
-			continue
-		}
-		svcID := uuid.Get16Bit()
-		switch data := v.(type) {
-		case []byte:
-			sData[svcID] = data[:]
-		case dbus.Variant:
-			switch dbusData := data.Value().(type) {
-			case []byte:
-				sData[svcID] = dbusData[:]
-			default:
-				continue
-			}
-		default:
-			continue
-		}
-	}
->>>>>>> 89f28d23
+
+	serviceData := make(map[uint16][]byte)
+	if sdata, ok := props["ServiceData"].Value().(map[uint16]dbus.Variant); ok {
+		for k, v := range sdata {
+			serviceData[k] = v.Value().([]byte)
+		}
+	}
 
 	return ScanResult{
 		RSSI:    rssi,
@@ -308,12 +291,8 @@
 			AdvertisementFields{
 				LocalName:        localName,
 				ServiceUUIDs:     serviceUUIDs,
-<<<<<<< HEAD
 				ManufacturerData: manufacturerData,
-=======
-				ManufacturerData: mData,
-				ServiceData:      sData,
->>>>>>> 89f28d23
+				ServiceData:      serviceData,
 			},
 		},
 	}
